^^^^^^^^^^^^^^^^^^^^^^^^^^^^^^^^
Changelog for package gazebo_dev
^^^^^^^^^^^^^^^^^^^^^^^^^^^^^^^^

<<<<<<< HEAD
3.4.4 (2020-05-08)
------------------

3.4.3 (2020-02-18)
------------------

3.4.2 (2019-11-12)
------------------

3.4.1 (2019-10-10)
------------------

3.4.0 (2019-10-03)
------------------
* Add maintainer (`#985 <https://github.com/ros-simulation/gazebo_ros_pkgs/issues/985>`_)
  Signed-off-by: Louise Poubel <louise@openrobotics.org>
* Contributors: chapulina

=======
3.3.5 (2020-05-08)
------------------

>>>>>>> 36d7a9e7
3.3.4 (2019-09-18)
------------------

3.3.3 (2019-08-23)
------------------
* Add maintainer (`#985 <https://github.com/ros-simulation/gazebo_ros_pkgs/issues/985>`_)
  Signed-off-by: Louise Poubel <louise@openrobotics.org>
* Contributors: chapulina

3.3.2 (2019-07-31)
------------------

3.3.1 (2019-05-30)
------------------

3.3.0 (2019-05-21)
------------------

3.1.0 (2018-12-10)
------------------

3.0.0 (2018-12-07)
------------------
* Merge pull request `#796 <https://github.com/ros-simulation/gazebo_ros_pkgs/issues/796>`_ from ros-simulation/ros2_fix_ci_authors
  [ros2] Fix missing dependencies to run CI and update maintainers
* Update maintainers for ROS2 in gazebo_dev
* Merge pull request `#770 <https://github.com/ros-simulation/gazebo_ros_pkgs/issues/770>`_ from ironmig/ros2-gazebo-dev
  ROS2: Port gazebo_dev to ament package
* Port gazebo_dev to ament package
  * currently dependency on gazebo is commented out as it cannot find it
* move gazebo_dev back to root for porting
* Contributors: Jose Luis Rivero, Kevin Allen

2.8.4 (2018-07-06)
------------------

2.8.3 (2018-06-04)
------------------

2.8.2 (2018-05-09)
------------------

2.8.1 (2018-05-05)
------------------
* Replace gazebo7 by gazebo9 in gazebo_dev. Gazebo9 is the official version supported in Melodic
* Contributors: Jose Luis Rivero

2.7.4 (2018-02-12)
------------------

2.7.3 (2017-12-11)
------------------

2.7.2 (2017-05-21)
------------------
* Revert gazebo8 changes in Lunar and back to use gazebo7 (`#583 <https://github.com/ros-simulation/gazebo_ros_pkgs/issues/583>`_)
* Contributors: Jose Luis Rivero

2.7.1 (2017-04-28)
------------------
* Use gazeob8 as exec_depend
* Use 2.7.0 as starting version
* Depend on gazebo8 instead of gazebo7
* Add catkin package(s) to provide the default version of Gazebo - take II (kinetic-devel) (`#571 <https://github.com/ros-simulation/gazebo_ros_pkgs/issues/571>`_)
  * Added catkin package gazebo_dev which provides the cmake config of the installed Gazebo version
  Conflicts:
  gazebo_plugins/package.xml
  gazebo_ros/package.xml
  gazebo_ros_control/package.xml
  * gazebo_plugins/gazebo_ros: removed dependency SDF from CMakeLists.txt
  The sdformat library is an indirect dependency of Gazebo and does not need to be linked explicitly.
  * gazebo_dev: added execution dependency gazebo
* Contributors: Jose Luis Rivero

* Use gazeob8 as exec_depend
* Use 2.7.0 as starting version
* Depend on gazebo8 instead of gazebo7
* Add catkin package(s) to provide the default version of Gazebo - take II (kinetic-devel) (`#571 <https://github.com/ros-simulation/gazebo_ros_pkgs/issues/571>`_)
  * Added catkin package gazebo_dev which provides the cmake config of the installed Gazebo version
  Conflicts:
  gazebo_plugins/package.xml
  gazebo_ros/package.xml
  gazebo_ros_control/package.xml
  * gazebo_plugins/gazebo_ros: removed dependency SDF from CMakeLists.txt
  The sdformat library is an indirect dependency of Gazebo and does not need to be linked explicitly.
  * gazebo_dev: added execution dependency gazebo
* Contributors: Jose Luis Rivero

2.5.12 (2017-04-25)
-------------------

2.5.11 (2017-04-18)
-------------------

2.5.10 (2017-03-03)
-------------------

2.5.9 (2017-02-20)
------------------

2.5.8 (2016-12-06)
------------------

2.5.7 (2016-06-10)
------------------

2.5.6 (2016-04-28)
------------------

2.5.4 (2016-04-27)
------------------

2.5.3 (2016-04-11)
------------------

2.5.2 (2016-02-25)
------------------

2.5.1 (2015-08-16 02:31)
------------------------

2.5.0 (2015-04-30)
------------------

2.4.9 (2015-08-16 01:30)
------------------------

2.4.8 (2015-03-17)
------------------

2.4.7 (2014-12-15)
------------------

2.4.6 (2014-09-01)
------------------

2.4.5 (2014-08-18 21:44)
------------------------

2.4.4 (2014-07-18)
------------------

2.4.3 (2014-05-12)
------------------

2.4.2 (2014-03-27)
------------------

2.4.1 (2013-11-13 18:52)
------------------------

2.4.0 (2013-10-14)
------------------

2.3.6 (2014-08-18 20:22)
------------------------

2.3.5 (2014-03-26)
------------------

2.3.4 (2013-11-13 18:05)
------------------------

2.3.3 (2013-10-10)
------------------

2.3.2 (2013-09-19)
------------------

2.3.1 (2013-08-27)
------------------

2.3.0 (2013-08-12)
------------------

2.2.1 (2013-07-29 18:02)
------------------------

2.2.0 (2013-07-29 13:55)
------------------------

2.1.5 (2013-07-18)
------------------

2.1.4 (2013-07-14)
------------------

2.1.3 (2013-07-13)
------------------

2.1.2 (2013-07-12)
------------------

2.1.1 (2013-07-10)
------------------

2.1.0 (2013-06-27)
------------------

2.0.2 (2013-06-20)
------------------

2.0.1 (2013-06-19)
------------------

2.0.0 (2013-06-18)
------------------<|MERGE_RESOLUTION|>--- conflicted
+++ resolved
@@ -2,7 +2,6 @@
 Changelog for package gazebo_dev
 ^^^^^^^^^^^^^^^^^^^^^^^^^^^^^^^^
 
-<<<<<<< HEAD
 3.4.4 (2020-05-08)
 ------------------
 
@@ -21,11 +20,9 @@
   Signed-off-by: Louise Poubel <louise@openrobotics.org>
 * Contributors: chapulina
 
-=======
 3.3.5 (2020-05-08)
 ------------------
 
->>>>>>> 36d7a9e7
 3.3.4 (2019-09-18)
 ------------------
 
