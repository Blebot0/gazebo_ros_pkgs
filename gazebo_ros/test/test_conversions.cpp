--- conflicted
+++ resolved
@@ -62,8 +62,6 @@
   EXPECT_EQ(0.3, pose_msg.orientation.y);
   EXPECT_EQ(-0.1, pose_msg.orientation.z);
 
-<<<<<<< HEAD
-=======
   // ROS Pose to Ign
   auto pose_ign = gazebo_ros::Convert<ignition::math::Pose3d>(pose_msg);
   EXPECT_EQ(0.6, pose_ign.Pos().X());
@@ -74,7 +72,6 @@
   EXPECT_EQ(0.3, pose_ign.Rot().Y());
   EXPECT_EQ(-0.1, pose_ign.Rot().Z());
 
->>>>>>> 2e6459b6
   // ROS Pose to ROS Transform
   auto transform_msg = gazebo_ros::Convert<geometry_msgs::msg::Transform>(pose_msg);
   EXPECT_EQ(0.6, transform_msg.translation.x);
@@ -118,8 +115,6 @@
     EXPECT_EQ(200, time_msg.sec);
     EXPECT_EQ(100u, time_msg.nanosec);
   }
-<<<<<<< HEAD
-=======
 
   // ROS Duration
   {
@@ -133,17 +128,9 @@
     EXPECT_EQ(100, gazebo_time.nsec);
   }
 }
->>>>>>> 2e6459b6
 
-  // ROS Duration
-  {
-    auto duration = builtin_interfaces::msg::Duration();
-    duration.sec = 200;
-    duration.nanosec = 100u;
-
-    // to Gazebo time
-    auto gazebo_time = gazebo_ros::Convert<gazebo::common::Time>(duration);
-    EXPECT_EQ(200, gazebo_time.sec);
-    EXPECT_EQ(100, gazebo_time.nsec);
-  }
+int main(int argc, char ** argv)
+{
+  ::testing::InitGoogleTest(&argc, argv);
+  return RUN_ALL_TESTS();
 }