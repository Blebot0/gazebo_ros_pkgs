--- conflicted
+++ resolved
@@ -464,28 +464,6 @@
     camera_info_msg.k[8] = 1.0;
 
     // rectification
-<<<<<<< HEAD
-    camera_info_msg.r[0] = 1.0;
-    camera_info_msg.r[1] = 0.0;
-    camera_info_msg.r[2] = 0.0;
-    camera_info_msg.r[3] = 0.0;
-    camera_info_msg.r[4] = 1.0;
-    camera_info_msg.r[5] = 0.0;
-    camera_info_msg.r[6] = 0.0;
-    camera_info_msg.r[7] = 0.0;
-    camera_info_msg.r[8] = 1.0;
-
-    // camera_ projection matrix (same as camera_ matrix due
-    // to lack of distortion/rectification) (is this generated?)
-    camera_info_msg.p[0] = impl_->fx_[i];
-    camera_info_msg.p[1] = 0.0;
-    camera_info_msg.p[2] = impl_->cx_[i];
-    camera_info_msg.p[3] = -impl_->fx_[i] * hack_baseline;
-    camera_info_msg.p[4] = 0.0;
-    camera_info_msg.p[5] = impl_->fy_[i];
-    camera_info_msg.p[6] = impl_->cy_[i];
-    camera_info_msg.p[7] = 0.0;
-=======
     // Get string from SDF and parse into Matrix3d for populating message
     std::string default_rmat("1.0 0.0 0.0 0.0 1.0 0.0 0.0 0.0 1.0");
     std::istringstream stream(_sdf->Get<std::string>("rectification_matrix", default_rmat).first);
@@ -511,7 +489,6 @@
     camera_info_msg.p[5] = _sdf->Get<double>("P_fy", focal_length).first;
     camera_info_msg.p[6] = _sdf->Get<double>("P_cy", cy).first;
     camera_info_msg.p[7] = _sdf->Get<double>("Ty", 0).first;
->>>>>>> 0440b0ec
     camera_info_msg.p[8] = 0.0;
     camera_info_msg.p[9] = 0.0;
     camera_info_msg.p[10] = 1.0;
